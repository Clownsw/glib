--- conflicted
+++ resolved
@@ -2038,11 +2038,7 @@
            G_DELAYED_SETTINGS_BACKEND (settings->priv->backend));
 }
 
-<<<<<<< HEAD
-/* Extra API (reset, sync, get_child, is_writable) {{{1 */
-=======
 /* Extra API (reset, sync, get_child, is_writable, list_*, ranges) {{{1 */
->>>>>>> 010913c8
 /**
  * g_settings_reset:
  * @settings: a #GSettings object
@@ -2156,8 +2152,6 @@
   return child;
 }
 
-<<<<<<< HEAD
-=======
 /**
  * g_settings_list_keys:
  * @settings: a #GSettings object
@@ -2364,7 +2358,6 @@
   return good;
 }
 
->>>>>>> 010913c8
 /* Binding {{{1 */
 typedef struct
 {
@@ -3047,95 +3040,6 @@
   return settings->priv->destroyed;
 }
 
-/**
- * g_settings_list_keys:
- * @settings: a #GSettings object
- * @returns: a list of the keys on @settings
- *
- * Introspects the list of keys on @settings.
- *
- * You should probably not be calling this function from "normal" code
- * (since you should already know what keys are in your schema).  This
- * function is intended for introspection reasons.
- *
- * You should free the return value with g_strfreev() when you are done
- * with it.
- */
-gchar **
-g_settings_list_keys (GSettings *settings)
-{
-  const GQuark *keys;
-  gchar **strv;
-  gint n_keys;
-  gint i, j;
-
-  keys = g_settings_schema_list (settings->priv->schema, &n_keys);
-  strv = g_new (gchar *, n_keys + 1);
-  for (i = j = 0; i < n_keys; i++)
-    {
-      const gchar *key = g_quark_to_string (keys[i]);
-
-      if (!g_str_has_suffix (key, "/"))
-        strv[j++] = g_strdup (key);
-    }
-  strv[j] = NULL;
-
-  return strv;
-}
-
-/**
- * g_settings_list_children:
- * @settings: a #GSettings object
- * @returns: a list of the children on @settings
- *
- * Gets the list of children on @settings.
- *
- * The list is exactly the list of strings for which it is not an error
- * to call g_settings_get_child().
- *
- * For GSettings objects that are lists, this value can change at any
- * time and you should connect to the "children-changed" signal to watch
- * for those changes.  Note that there is a race condition here: you may
- * request a child after listing it only for it to have been destroyed
- * in the meantime.  For this reason, g_settings_get_child() may return
- * %NULL even for a child that was listed by this function.
- *
- * For GSettings objects that are not lists, you should probably not be
- * calling this function from "normal" code (since you should already
- * know what children are in your schema).  This function may still be
- * useful there for introspection reasons, however.
- *
- * You should free the return value with g_strfreev() when you are done
- * with it.
- */
-gchar **
-g_settings_list_children (GSettings *settings)
-{
-  const GQuark *keys;
-  gchar **strv;
-  gint n_keys;
-  gint i, j;
-
-  keys = g_settings_schema_list (settings->priv->schema, &n_keys);
-  strv = g_new (gchar *, n_keys + 1);
-  for (i = j = 0; i < n_keys; i++)
-    {
-      const gchar *key = g_quark_to_string (keys[i]);
-
-      if (g_str_has_suffix (key, "/"))
-        {
-          gint length = strlen (key);
-
-          strv[j] = g_memdup (key, length);
-          strv[j][length - 1] = '\0';
-          j++;
-        }
-    }
-  strv[j] = NULL;
-
-  return strv;
-}
-
 /* Epilogue {{{1 */
 
 /* vim:set foldmethod=marker: */